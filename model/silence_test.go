--- conflicted
+++ resolved
@@ -20,16 +20,10 @@
 )
 
 func TestMatcherValidate(t *testing.T) {
-<<<<<<< HEAD
-	var cases = []struct {
+	cases := []struct {
 		matcher   *Matcher
 		legacyErr string
 		utf8Err   string
-=======
-	cases := []struct {
-		matcher *Matcher
-		err     string
->>>>>>> 7e442423
 	}{
 		{
 			matcher: &Matcher{
