--- conflicted
+++ resolved
@@ -91,16 +91,10 @@
 }
 
 func TestLabelNameIsValid(t *testing.T) {
-<<<<<<< HEAD
-	var scenarios = []struct {
+	scenarios := []struct {
 		ln          LabelName
 		legacyValid bool
 		utf8Valid   bool
-=======
-	scenarios := []struct {
-		ln    LabelName
-		valid bool
->>>>>>> 7e442423
 	}{
 		{
 			ln:          "Avalid_23name",
